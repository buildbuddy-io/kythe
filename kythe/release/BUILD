--- conflicted
+++ resolved
@@ -22,11 +22,7 @@
     deps = ["//kythe/release/base"],
 )
 
-<<<<<<< HEAD
 release_version = "v0.0.74-buildbuddy"
-=======
-release_version = "v0.0.71"
->>>>>>> 7ebb77d8
 
 genrule(
     name = "release",
